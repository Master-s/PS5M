<!DOCTYPE html>
<!-- templatemo 413 flip turn -->
<!--
Flip Turn Template 
http://www.templatemo.com/tm-413-flip-turn
-->
<html>
<head>
	<title>PS5 Kernel Exploit (3.xx-4.xx)</title>
	<meta charset="UTF-8">
	<link href='http://fonts.googleapis.com/css?family=Open+Sans:400,300,700' rel='stylesheet' type='text/css'>
	<link href="css/font-awesome.min.css" rel="stylesheet" type="text/css">
	<link href="css/magnific-popup.css" rel="stylesheet"> 
	<link href="css/templatemo_style.css" rel="stylesheet" type="text/css">


 <style type="text/css">
 .hero-image {
    background-image: url("images/background.jpg");
    background-position: center;
    background-size: cover;
    position: relative;
}
    a:link, a:visited {
        color: #ffffff;
        padding: 2px 2px;
        text-align: center;
        text-decoration: none;
        display: inline-block;
}
 </style>
 <style>
.tooltip {
  position: relative;
  display: inline-block;
      width: 160px;
    height: 174px;

}

.tooltip .tooltiptext {
  visibility: hidden;
  width: 120px;
  color: #fff;
  text-align: center;
  border-radius: 6px;
  padding: 5px 0;

  /* Position the tooltip */
  position: absolute;
  z-index: 1;
  top: 145px;
  left: 111%;

}

.tooltip:hover .tooltiptext {
  visibility: visible;

}
</style>
<style type="text/css">
.btn {
  display: inline-block;
  margin-bottom: 0;
  font-size: 14px;
  font-weight: normal;
  line-height: 1.42857143;
  text-align: center;
  white-space: nowrap;
  vertical-align: middle;
  cursor: pointer;
  background-image: none;
  border: 1px solid transparent;
  border-radius: 4px;
  padding: 10px 16px;

}

.btn-lg {
  font-size: 18px;
  line-height: 1.33;
  border-radius: 6px;

}

.btn-primary {
  color: #fff;
  background-color: #428bca;
  border-color: #357ebd;
}

.btn-primary:hover,
.btn-primary:focus,
.btn-primary:active,
.btn-primary.active,
.open .dropdown-toggle.btn-primary {
  color: #fff;
  background-color: #3276b1;
  border-color: #285e8e;
}

/***********************
  OUTLINE BUTTONS
************************/

.btn.outline {
  background: none;

}
.btn-primary.outline {
  color: #0099cc;

}
.btn-primary.outline:hover, .btn-primary.outline:focus, .btn-primary.outline:active, .btn-primary.outline.active, .open > .dropdown-toggle.btn-primary {
  color: #33a6cc;
  border-color: #33a6cc;
    background-image: url(images/backgroundicon.png);
    background-position: center;
    background-size: cover;
    position: relative;
    background-size: 196px 196px;
    background-repeat: no-repeat;
}
.btn-primary.outline:active, .btn-primary.outline.active {
  border-color: #007299;
  color: #007299;
  box-shadow: none;
}

/***********************
  CUSTON BTN VALUES
************************/

.btn {
  padding: 14px 24px;
  border: 0 none;
  font-weight: 700;
  letter-spacing: 1px;
  text-transform: uppercase;
}
.btn:focus, .btn:active:focus, .btn.active:focus {
  outline: 0 none;
}
</style>

</head>
<body class="hero-image">
	<div class="main-container">
		<nav class="main-nav">
			<div id="logo" class="center"><a href="#">PS5 Kernel Exploit (3.xx-4.xx)</a></div>
			<ul class="nav right center-text">
				<li class="btn active">PS5</li>
			</ul>
		</nav>
<<<<<<< HEAD
            <div id="logo" class="center"><a href="#"> PS5 Kernel Exploit (3.xx-4.xx)</a><a href="https://leeful.github.io/ps5/ ">( PS5 Browser v1.2 - By Leeful)</a></div>
=======
            <div id="logo" class="center"><a href="#"> PS5 Kernel Exploit (3.xx-4.xx)</a><a href="https://leeful.github.io/ps5/ ">(? PS5 Browser v1.2 - By Leeful)</a></div>
>>>>>>> a161ace4
	        <div class="content-container">
			<header>
             <p style="text-align: center">
             <div class="btn-group">
             <button type="button" class="btn btn-primary btn-lg outline"><div class="tooltip"><a href="meme.html"><img src="images\PS5-5.xx-6.xx.png"></a>
             <span class="tooltiptext">Test @notzecoxao (2.xx-6.xx)</span>
             </div></button>
             <button type="button" class="btn btn-primary btn-lg outline"><div class="tooltip"><a href="m\PS5P.html"><img src="images\10-1.png"></a>
             <span class="tooltiptext">PS5 Kernel Exploit (3.xx-4.xx) v1.2</span>
             </div></button>
             <button type="button" class="btn btn-primary btn-lg outline"><div class="tooltip"><a href="m\PS50.html"><img src="images\6-1.png"></a>
             <span class="tooltiptext">PS5 Kernel Exploit (3.xx-4.xx) v1.2</span>
             </div></button>
             <button type="button" class="btn btn-primary btn-lg outline"><div class="tooltip"><a href="http://wolf2022.ir/ps5//"><img src="images\TheWolf1.png"></a>
             <span class="tooltiptext">TheWolf (3.xx-4.xx) v1.2</span>
             </div></button>
             <button type="button" class="btn btn-primary btn-lg outline"><div class="tooltip"><a href="https://ps5xploit.github.io/"><img src="images\Mouuu0-1.png"></a>
             <span class="tooltiptext">Mouuu (3.xx-4.xx) v1.2</span>
             </div></button>
             </div></p>
            </header>
        </div><br>&nbsp;<br><br><br><br><br><br><br><br><br><br>    <br><br><br><br><br>
        <div align="center">
            <p id="demo" style="font-size:19px;color: rgb(255, 245, 245)" ></p>
             </div>
		<footer>
		 <div class="social left">
		  <a href="#"><i class="fa fa-twitter"></i>
            <a>Thanks to  </a>
            <a href="https://twitter.com/theflow0">@theflow0</a>,
            <a href="https://twitter.com/SpecterDev">@SpecterDev</a>,
            <a href="https://twitter.com/Znullptr">@Znullptr</a>,
            <a href="https://twitter.com/sleirsgoevy">@sleirsgoevy</a>,
            <a href="https://twitter.com/psxdev">@psxdev</a>,
            <a href="https://twitter.com/flat_z">@flat_z</a>,
            <a href="https://twitter.com/notzecoxao">@notzecoxao</a>,
            <a href="https://twitter.com/SocraticBliss">@SocraticBliss</a>,
            laureeeeeee
            </span>

			</div>
		</footer>
	</div>
                     <script>
                 let agent = navigator.userAgent;
                 document.getElementById("demo").innerHTML = "<br>" + agent;
                </script>
	<script type="text/javascript" src="js/jquery-1.11.1.min.js"></script>
	<script type="text/javascript" src="js/jquery.easing.1.3.js"></script>
	<script type="text/javascript" src="js/modernizr.2.5.3.min.js"></script>
	<script type="text/javascript" src="js/jquery.magnific-popup.min.js"></script>
	<script type="text/javascript" src="js/templatemo_script.js"></script>
	<script type="text/javascript">
		$(function () {
			$('.pagination li').click(changePage);
			$('.portfolio-item').magnificPopup({
				type: 'image',
				gallery:{
					enabled:true
				}
			});
		});
	</script>
</body>
</html><|MERGE_RESOLUTION|>--- conflicted
+++ resolved
@@ -153,11 +153,7 @@
 				<li class="btn active">PS5</li>
 			</ul>
 		</nav>
-<<<<<<< HEAD
-            <div id="logo" class="center"><a href="#"> PS5 Kernel Exploit (3.xx-4.xx)</a><a href="https://leeful.github.io/ps5/ ">( PS5 Browser v1.2 - By Leeful)</a></div>
-=======
-            <div id="logo" class="center"><a href="#"> PS5 Kernel Exploit (3.xx-4.xx)</a><a href="https://leeful.github.io/ps5/ ">(? PS5 Browser v1.2 - By Leeful)</a></div>
->>>>>>> a161ace4
+            <div id="logo" class="center"><a href="#">⭐️ PS5 Kernel Exploit (3.xx-4.xx)</a><a href="https://leeful.github.io/ps5/ ">(⭐️ PS5 Browser v1.2 - By Leeful)</a></div>
 	        <div class="content-container">
 			<header>
              <p style="text-align: center">
